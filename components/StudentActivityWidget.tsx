'use client';

import { useMemo } from 'react';
import { Tabs, TabsContent, TabsList, TabsTrigger } from '@/components/ui/tabs';
import { Users } from 'lucide-react';
import { useTranslation } from 'react-i18next';
import { motion, AnimatePresence } from 'motion/react';

type ActivityPeriod = 'day' | 'week' | 'month';

type ActivityData = {
  day: string;
  visits: number;
};

interface StudentActivityWidgetProps {
  dailyData: ActivityData[];
  weeklyData?: ActivityData[];
  monthlyData?: ActivityData[];
}

export default function StudentActivityWidget({
  dailyData,
  weeklyData = [],
  monthlyData = [],
}: StudentActivityWidgetProps) {
  const { t, i18n } = useTranslation();
  const isRTL = i18n.language === 'ar';
  
  // Calculate total visits for each period
  const dailyTotal = useMemo(() => {
    return dailyData.reduce((sum, day) => sum + day.visits, 0);
  }, [dailyData]);
  
  const weeklyTotal = useMemo(() => {
    return weeklyData.reduce((sum, week) => sum + week.visits, 0);
  }, [weeklyData]);
  
  const monthlyTotal = useMemo(() => {
    return monthlyData.reduce((sum, month) => sum + month.visits, 0);
  }, [monthlyData]);
  
  // If no weekly or monthly data provided, use the daily data
  const actualWeeklyData = weeklyData.length > 0 ? weeklyData : dailyData;
  const actualMonthlyData = monthlyData.length > 0 ? monthlyData : dailyData;
  const actualDailyData = dailyData;
  
  // Helper: get ISO week number from a date
  function getISOWeekNumber(date: Date) {
    const tmp = new Date(Date.UTC(date.getFullYear(), date.getMonth(), date.getDate()));
    const dayNum = tmp.getUTCDay() || 7;
    tmp.setUTCDate(tmp.getUTCDate() + 4 - dayNum);
    const yearStart = new Date(Date.UTC(tmp.getUTCFullYear(), 0, 1));
    return Math.ceil((((tmp as any) - (yearStart as any)) / 86400000 + 1) / 7);
  }
  
  const renderActivityChart = (data: ActivityData[], period: ActivityPeriod) => {
    const maxVisits = Math.max(...data.map(d => d.visits));
    return (
<<<<<<< HEAD
      <div className="relative mt-4 flex w-full h-36 md:h-40 items-end justify-between gap-1 text-xs text-muted-foreground">
=======
      <div className=" relative  mt-4 flex w-full h-36 md:h-40 items-end justify-between gap-1 text-xs text-muted-foreground">
>>>>>>> 244e8024
        {data.map((item, i) => {
          const maxBarHeight = 112; // px, matches h-28
          const barValue = maxVisits > 0 ? (item.visits / maxVisits) * maxBarHeight : 0;
          // For tooltip: precompute label
          let tooltipLabel = '';
          if (period === 'month') {
            const tooltipDate = new Date(item.day);
            tooltipLabel = !isNaN(tooltipDate.getTime()) && /^\d{4}-\d{2}-\d{2}$/.test(item.day)
              ? tooltipDate.toLocaleString(i18n.language, { month: 'short' })
              : item.day;
          } else if (period === 'week') {
            if (typeof item.day === 'string' && /^\d{4}-\d{2}-\d{2}$/.test(item.day)) {
              const tooltipDate = new Date(item.day);
              if (!isNaN(tooltipDate.getTime())) {
                const weekNum = getISOWeekNumber(tooltipDate);
                tooltipLabel = `${t('weekShort', 'W')}${weekNum}`;
              }
            }
            if (!tooltipLabel) {
              const match = item.day.match(/(Week|W)\s?(\d+)/i);
              if (match) tooltipLabel = `${t('weekShort', 'W')}${match[2]}`;
              else if (/^\d+$/.test(item.day)) tooltipLabel = `${t('weekShort', 'W')}${item.day}`;
              else tooltipLabel = `${t('weekShort', 'W')}?`;
            }
          } else {
            const tooltipDate = new Date(item.day);
            tooltipLabel = !isNaN(tooltipDate.getTime()) && /^\d{4}-\d{2}-\d{2}$/.test(item.day)
              ? tooltipDate.toLocaleString(i18n.language, { weekday: 'short' })
              : item.day;
          }
          return (
<<<<<<< HEAD
            <div key={i} className="flex flex-col items-center w-8 group relative z-10">
=======
            <div key={i} className="flex flex-col items-center w-8 group relative z-10 ">
>>>>>>> 244e8024
              {/* Bar is absolutely aligned to the bottom */}
              <div className="relative flex items-end justify-center w-full" style={{ height: maxBarHeight }}>
                <AnimatePresence>
                  <motion.div
                    key={item.visits}
                    initial={{ height: 0 }}
                    animate={{ height: barValue }}
                    exit={{ height: 0 }}
                    transition={{ type: 'spring', stiffness: 140, damping: 18 }}
                    className="absolute bottom-0 w-6 rounded-full border-2 border-blue-300 dark:border-blue-800 bg-gradient-to-t from-blue-500 via-blue-400 to-blue-300 shadow-xl hover:from-blue-600 hover:to-blue-400 focus:outline-none focus:ring-2 focus:ring-blue-300 dark:focus:ring-blue-800 transition-all duration-300"
                    style={{ minHeight: item.visits > 0 ? 2 : 0 }}
                    aria-label={t('visits', 'visits')}
                  >
                    {/* Tooltip */}
                    <span className="absolute left-1/2 -top-8 -translate-x-1/2 scale-0 group-hover:scale-100 transition-transform bg-white dark:bg-gray-900 text-blue-700 dark:text-blue-200 text-xs font-semibold px-2 py-1 rounded shadow-lg border border-gray-200 dark:border-gray-700 whitespace-nowrap z-20">
                      {item.visits} {t('visits', 'visits')}<br />
                      <span className="text-[10px] text-gray-400">{tooltipLabel}</span>
                    </span>
                    {/* Value on bar top for desktop */}
                    <span className="hidden md:block absolute -top-6 left-1/2 -translate-x-1/2 text-xs font-semibold text-blue-700 dark:text-blue-200">
                      {item.visits}
                    </span>
                  </motion.div>
                </AnimatePresence>
              </div>
              {/* Always show label under the bar */}
              <span className="mt-2 text-[11px] font-medium text-gray-700 dark:text-gray-300 max-w-[3.5rem] text-center break-words">
                {(() => {
                  if (period === 'month') {
                    const date = new Date(item.day);
                    return !isNaN(date.getTime()) && /^\d{4}-\d{2}-\d{2}$/.test(item.day)
                      ? date.toLocaleString(i18n.language, { month: 'short' })
                      : item.day;
                  }
                  if (period === 'week') {
                    if (typeof item.day === 'string' && /^\d{4}-\d{2}-\d{2}$/.test(item.day)) {
                      const date = new Date(item.day);
                      if (!isNaN(date.getTime())) {
                        const weekNum = getISOWeekNumber(date);
                        return `${t('weekShort', 'W')}${weekNum}`;
                      }
                    }
                    const match = item.day.match(/(Week|W)\s?(\d+)/i);
                    if (match) return `${t('weekShort', 'W')}${match[2]}`;
                    if (/^\d+$/.test(item.day)) return `${t('weekShort', 'W')}${item.day}`;
                    return `${t('weekShort', 'W')}?`;
                  }
                  const date = new Date(item.day);
                  return !isNaN(date.getTime()) && /^\d{4}-\d{2}-\d{2}$/.test(item.day)
                    ? date.toLocaleString(i18n.language, { weekday: 'short' })
                    : item.day;
                })()}
              </span>
            </div>
          );
        })}
      </div>
    );
  };
  
  return (
<<<<<<< HEAD
    <Tabs defaultValue="day" className="w-full" dir={isRTL ? 'rtl' : 'ltr'}>
=======
    <Tabs defaultValue="day" className="w-full " dir={isRTL ? 'rtl' : 'ltr'}>
>>>>>>> 244e8024
      <TabsList className="flex w-full max-w-full sm:max-w-xs mx-auto bg-muted/50 border border-gray-200 dark:border-gray-700 rounded-lg shadow-sm p-1 mt-2 mb-4 overflow-x-auto scrollbar-thin scrollbar-thumb-blue-200 scrollbar-track-transparent">
        <TabsTrigger value="day" className="flex-1 min-w-0 basis-0 truncate rounded-md px-2 md:px-3 py-1.5 text-sm font-medium transition-all data-[state=active]:bg-blue-600 data-[state=active]:text-white data-[state=active]:shadow data-[state=inactive]:text-blue-900 dark:data-[state=inactive]:text-blue-100 data-[state=inactive]:bg-transparent focus-visible:outline-none focus-visible:ring-2 focus-visible:ring-blue-300 dark:focus-visible:ring-blue-800">{t('day', 'Day')}</TabsTrigger>
        <TabsTrigger value="week" className="flex-1 min-w-0 basis-0 truncate rounded-md px-2 md:px-3 py-1.5 text-sm font-medium transition-all data-[state=active]:bg-blue-600 data-[state=active]:text-white data-[state=active]:shadow data-[state=inactive]:text-blue-900 dark:data-[state=inactive]:text-blue-100 data-[state=inactive]:bg-transparent focus-visible:outline-none focus-visible:ring-2 focus-visible:ring-blue-300 dark:focus-visible:ring-blue-800">{t('week', 'Week')}</TabsTrigger>
        <TabsTrigger value="month" className="flex-1 min-w-0 basis-0 truncate rounded-md px-2 md:px-3 py-1.5 text-sm font-medium transition-all data-[state=active]:bg-blue-600 data-[state=active]:text-white data-[state=active]:shadow data-[state=inactive]:text-blue-900 dark:data-[state=inactive]:text-blue-100 data-[state=inactive]:bg-transparent focus-visible:outline-none focus-visible:ring-2 focus-visible:ring-blue-300 dark:focus-visible:ring-blue-800">{t('month', 'Month')}</TabsTrigger>
      </TabsList>
      <TabsContent value="day" className="space-y-2 p-2 md:p-4">
        <div className="flex items-center gap-2">
          <Users className="h-6 w-6 text-blue-600 dark:text-blue-300" />
          <div className="text-3xl font-extrabold text-blue-900 dark:text-blue-100 animate-pulse">{dailyTotal} {t('visits', 'visits')}</div>
        </div>
        {renderActivityChart(actualDailyData, 'day')}
      </TabsContent>
      <TabsContent value="week" className="space-y-2 p-2 md:p-4">
        <div className="flex items-center gap-2">
          <Users className="h-6 w-6 text-blue-600 dark:text-blue-300" />
          <div className="text-3xl font-extrabold text-blue-900 dark:text-blue-100 animate-pulse">{weeklyTotal} {t('visits', 'visits')}</div>
        </div>
        {renderActivityChart(actualWeeklyData, 'week')}
      </TabsContent>
      <TabsContent value="month" className="space-y-2 p-2 md:p-4">
        <div className="flex items-center gap-2">
          <Users className="h-6 w-6 text-blue-600 dark:text-blue-300" />
          <div className="text-3xl font-extrabold text-blue-900 dark:text-blue-100 animate-pulse">{monthlyTotal} {t('visits', 'visits')}</div>
        </div>
        {renderActivityChart(actualMonthlyData, 'month')}
      </TabsContent>
    </Tabs>
  );
}
// Removed outer <Card> and <CardContent> wrappers to avoid duplicated container when used inside a Card.<|MERGE_RESOLUTION|>--- conflicted
+++ resolved
@@ -57,11 +57,7 @@
   const renderActivityChart = (data: ActivityData[], period: ActivityPeriod) => {
     const maxVisits = Math.max(...data.map(d => d.visits));
     return (
-<<<<<<< HEAD
-      <div className="relative mt-4 flex w-full h-36 md:h-40 items-end justify-between gap-1 text-xs text-muted-foreground">
-=======
       <div className=" relative  mt-4 flex w-full h-36 md:h-40 items-end justify-between gap-1 text-xs text-muted-foreground">
->>>>>>> 244e8024
         {data.map((item, i) => {
           const maxBarHeight = 112; // px, matches h-28
           const barValue = maxVisits > 0 ? (item.visits / maxVisits) * maxBarHeight : 0;
@@ -93,11 +89,7 @@
               : item.day;
           }
           return (
-<<<<<<< HEAD
-            <div key={i} className="flex flex-col items-center w-8 group relative z-10">
-=======
             <div key={i} className="flex flex-col items-center w-8 group relative z-10 ">
->>>>>>> 244e8024
               {/* Bar is absolutely aligned to the bottom */}
               <div className="relative flex items-end justify-center w-full" style={{ height: maxBarHeight }}>
                 <AnimatePresence>
@@ -159,11 +151,7 @@
   };
   
   return (
-<<<<<<< HEAD
-    <Tabs defaultValue="day" className="w-full" dir={isRTL ? 'rtl' : 'ltr'}>
-=======
     <Tabs defaultValue="day" className="w-full " dir={isRTL ? 'rtl' : 'ltr'}>
->>>>>>> 244e8024
       <TabsList className="flex w-full max-w-full sm:max-w-xs mx-auto bg-muted/50 border border-gray-200 dark:border-gray-700 rounded-lg shadow-sm p-1 mt-2 mb-4 overflow-x-auto scrollbar-thin scrollbar-thumb-blue-200 scrollbar-track-transparent">
         <TabsTrigger value="day" className="flex-1 min-w-0 basis-0 truncate rounded-md px-2 md:px-3 py-1.5 text-sm font-medium transition-all data-[state=active]:bg-blue-600 data-[state=active]:text-white data-[state=active]:shadow data-[state=inactive]:text-blue-900 dark:data-[state=inactive]:text-blue-100 data-[state=inactive]:bg-transparent focus-visible:outline-none focus-visible:ring-2 focus-visible:ring-blue-300 dark:focus-visible:ring-blue-800">{t('day', 'Day')}</TabsTrigger>
         <TabsTrigger value="week" className="flex-1 min-w-0 basis-0 truncate rounded-md px-2 md:px-3 py-1.5 text-sm font-medium transition-all data-[state=active]:bg-blue-600 data-[state=active]:text-white data-[state=active]:shadow data-[state=inactive]:text-blue-900 dark:data-[state=inactive]:text-blue-100 data-[state=inactive]:bg-transparent focus-visible:outline-none focus-visible:ring-2 focus-visible:ring-blue-300 dark:focus-visible:ring-blue-800">{t('week', 'Week')}</TabsTrigger>
