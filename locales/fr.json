--- conflicted
+++ resolved
@@ -160,13 +160,8 @@
   "visits": "visites",
   "allAnnouncements": "Toutes les annonces",
   "myAnnouncements": "Mes annonces",
-<<<<<<< HEAD
-  "adminAnnouncements": "Annonces administratives",
-  "otherTeachersAnnouncements": "Annonces d'autres enseignants",
-=======
   "adminAnnouncements": "administratives",
   "otherTeachersAnnouncements": "autres",
->>>>>>> 244e8024
   "noAnnouncementsFound": "Aucune annonce trouvée",
   "latestAnnouncement": {
     "noAnnouncementsFound": "Aucune annonce trouvée",
